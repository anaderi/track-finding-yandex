import numpy as np
from root_numpy import root2array
import math
from scipy.sparse import *

"""
Notation used below:
 - wire_id is flat enumerator of all wires (from 0 to 4985)
 - layer_id is the index of layer (from 0 to 19)
 - cell_id is the index of wire in the layer (from 0 to layer_size -1)
"""


class Dataset:
    def __init__(self, path="data/signal_TDR.root", treename='tree'):
        """
        Dataset provides an interface to work with MC stored in root format.
        Results of methods are either numpy.arrays or scipy.sparse objects.
        Note that root data enumerates layer id's from [0-17].  These correspond
        to [1-18] in this structure

        :param path: path to rootfile
        :param treename: name of the tree in root dataset
        """
        self.hits_data = root2array(path, treename=treename)
        # Hardcode information about wires in the CDC
        self.n_wires_in_layers = [198, 198, 204, 210, 216, 222, 228, 234, 240, 246,
                                  252, 258, 264, 270, 276, 282, 288, 294, 300, 306]
        self.r_layers = [51.4, 53, 54.6, 56.2, 57.8, 59.4, 61, 62.6, 64.2, 65.8,
                         67.4, 69, 70.6, 72.2, 73.8, 75.4, 77, 78.6, 80.2, 81.8]
        self.start_phi_layer = [0.00000, 0.015867, 0.015400, 0.000000, 0.014544,
                                0.00000, 0.000000, 0.013426, 0.000000, 0.012771,
                                0.00000, 0.012177, 0.000000, 0.011636, 0.000000,
                                0.00000, 0.000000, 0.010686, 0.000000, 0.010267]

        self.total_wires = 4986
        assert sum(self.n_wires_in_layers) == self.total_wires
        self.lookup_table = self._prepare_wires_lookup()
        self.radii_table = self._prepare_wire_radius_lookup()
        self.angles_table = self._prepare_wire_angles_lookup()
        self.neighbours_table = self.get_neighbours()

    @property
    def n_events(self):
        return len(self.hits_data)

    def _prepare_wires_lookup(self):
        """
        Prepares lookup table to map from [layer_id, cell_id] -> wire_id
        First 198 and last 306 wires not used currently
        :return:
        """
        lookup = np.zeros([len(self.n_wires_in_layers), max(self.n_wires_in_layers)], dtype='int')
        lookup[:, :] = - 1
        wire_id = 0
        for layer_id, layer_size in enumerate(self.n_wires_in_layers):
            for cell_id in range(layer_size):
                lookup[layer_id, cell_id] = wire_id
                wire_id += 1
        assert wire_id == sum(self.n_wires_in_layers)
        return lookup

    def _prepare_wire_radius_lookup(self):
        """
        Prepares lookup table to map from wire id to the radial position
        :return: numpy.array of shape [total_wires]
        """
        first_wire = 0
        radii = np.zeros(self.total_wires, dtype=float)
        for layer_id, layer_size in enumerate(self.n_wires_in_layers):
            radii[first_wire:first_wire + layer_size] = self.r_layers[layer_id]
            first_wire += layer_size
        return radii

    def _prepare_wire_angles_lookup(self):
        """
        Prepares lookup table to map from wire id to the angular position
        :return: numpy.array of shape [total_wires]
        """
        angles = np.zeros(self.total_wires, dtype=float)
        first_wire = 0
        for layer_id, layer_size in enumerate(self.n_wires_in_layers):
            for wire_index in range(layer_size):
                angles[first_wire + wire_index] = self.start_phi_layer[layer_id] + 2 * math.pi / layer_size * wire_index
            first_wire += layer_size
        return angles

    def _get_wire_ids(self, event_id):
        """
        Returns the sequence of wire_ids that register hits in given event
        """
        event = self.hits_data[event_id]
        cell_ids = event["CdcCell_cellID"]
        # + 1 since first is insensetive, i.e. layer 0 in root file is layer 1
        # in this structure
        layer_ids = event["CdcCell_layerID"] + 1
        wire_ids = self.lookup_table[layer_ids, cell_ids]
        assert np.all(wire_ids >= 0), \
            'Wrong id of wire here {} {}'.format(layer_ids[wire_ids < 0], cell_ids[wire_ids < 0])
        return wire_ids

    def get_measurement(self, event_id, name):
        """
        Returns requested measurement in all wires in requested event
        :return: numpy.array of shape [total_wires]
        """
        event = self.hits_data[event_id]
        wire_ids = self._get_wire_ids(event_id)
        measurement = event[name]
        result = np.zeros(self.total_wires, dtype=float)
        result[wire_ids] += measurement
        return result

    def get_energy_deposits(self, event_id):
        """
        Returns energy deposit in all wires
        :return: numpy.array of shape [total_wires]
        """
        energy_deposit = self.get_measurement(event_id, "CdcCell_edep")
        return energy_deposit

    def get_hit_types(self, event_id):
        """
        Returns hit type in all wires
        :return: numpy.array of shape [total_wires]
        """
        event = self.hits_data[event_id]
        wire_ids = self._get_wire_ids(event_id)
        measurement = event["CdcCell_hittype"]
        coding = [1, 2, 2, 2]
        # Maps signal to 1, background to 2, and nothing to 0
        measurement = np.take(coding, measurement)
        result = np.zeros(self.total_wires, dtype=int)
        result[wire_ids] += measurement
        return result.astype(int)

    def get_neighbours(self):
        """
        Returns a sparse array of neighbour relations
        :return: scipy.sparse of shape [total_wires,total_wires]
        """
        neighbours = lil_matrix((self.total_wires, self.total_wires))
        first_wire = 0
        for layer_id, layer_size in enumerate(self.n_wires_in_layers[:18]):
            for wire_index in range(layer_size):
                this_wire = wire_index + first_wire
<<<<<<< HEAD
                neighbours[this_wire,this_wire+(wire_index+1)%layer_size] = 1 # Clockwise
                neighbours[this_wire,this_wire+(wire_index-1)%layer_size] = 1 # Anti-Clockwise
                above = np.where((abs(self.angles_table-self.angles_table[this_wire]) < 0.115) & (self.radii_table == self.r_layers[layer_id+2]))
                neighbours[this_wire,above[0]] = 1
=======
                neighbours[this_wire, this_wire + (wire_index + 1) % layer_size] = 1  # Clockwise
                neighbours[this_wire, this_wire + (wire_index - 1) % layer_size] = 1  # Anti-Clockwise
                above = np.where((abs(self.angles_table - self.angles_table[this_wire]) < 0.005) & (
                    self.radii_table == self.r_layers[layer_id + 1]))
                neighbours[this_wire, above[:]] = 1
>>>>>>> e181223f
            first_wire += layer_size
        return neighbours

    def get_wires_rhos_and_phis(self):
        """ Returns the positions of each wire in radial system

        :return: pair of numpy.arrays of shape [n_wires],
         - first one contains rho`s (radii)
         - second one contains phi's (angles)
        """
        return self.radii_table, self.angles_table

    def get_wires_xs_and_ys(self):
        """ Returns the positions of each wire in cartesian system

        :return: pair of numpy.arrays of shape [n_wires],
         - first one contains x`s
         - second one contains y's
        """
        x = self.radii_table * np.cos(self.angles_table)
        y = self.radii_table * np.sin(self.angles_table)
        return x, y<|MERGE_RESOLUTION|>--- conflicted
+++ resolved
@@ -144,18 +144,11 @@
         for layer_id, layer_size in enumerate(self.n_wires_in_layers[:18]):
             for wire_index in range(layer_size):
                 this_wire = wire_index + first_wire
-<<<<<<< HEAD
-                neighbours[this_wire,this_wire+(wire_index+1)%layer_size] = 1 # Clockwise
-                neighbours[this_wire,this_wire+(wire_index-1)%layer_size] = 1 # Anti-Clockwise
-                above = np.where((abs(self.angles_table-self.angles_table[this_wire]) < 0.115) & (self.radii_table == self.r_layers[layer_id+2]))
-                neighbours[this_wire,above[0]] = 1
-=======
                 neighbours[this_wire, this_wire + (wire_index + 1) % layer_size] = 1  # Clockwise
                 neighbours[this_wire, this_wire + (wire_index - 1) % layer_size] = 1  # Anti-Clockwise
                 above = np.where((abs(self.angles_table - self.angles_table[this_wire]) < 0.005) & (
                     self.radii_table == self.r_layers[layer_id + 1]))
                 neighbours[this_wire, above[:]] = 1
->>>>>>> e181223f
             first_wire += layer_size
         return neighbours
 
