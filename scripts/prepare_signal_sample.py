--- conflicted
+++ resolved
@@ -39,20 +39,12 @@
 def import_cdc_sample(cdc_file, rand_t=None, min_t=500, max_t=1620,
                       min_hits=30, min_layer=4):
     # Import the hits
-<<<<<<< HEAD
     cdc_samp = CDCHits(cdc_file, tree="CDCHitTree",
                        selection="CDCHit.fIsSig == 1")
-    # Smear the CDC time
-    cdc_samp.data[cdc_samp.time_name] += \
-            np.vectorize(rand_t.get)(cdc_samp.get_events()[cdc_samp.key_name])
-=======
-    cdc_samp = CyDetHits(cdc_file, tree="CDCHitTree",
-                         selection="CDCHit.fIsSig == 1")
     # Smear the times if the dictionary is in use
     if rand_t is not None:
         cdc_samp.data[cdc_samp.time_name] += \
                 np.vectorize(rand_t.get)(cdc_samp.get_events()[cdc_samp.key_name])
->>>>>>> 92bd1da7
     cdc_samp.trim_hits(variable=cdc_samp.time_name,
                        greater_than=min_t,
                        less_than=max_t)
